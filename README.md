# ZIM Farm
<<<<<<< HEAD

The ZIM farm (zimfarm) is a half-decentralised software solution to
build ZIM files (http://www.openzim.org/) efficiently. This means scrapping Web contents,
packaging them into a ZIM file and uploading the result to an online
ZIM files repository.

## Principle

The whole zimfarm system works as a task scheduler and is made of two components:

* The **dispatcher**, the central node, which takes and dispatches zim file generation
  tasks. It is managed by the openZIM project admin and
  hosted somewhere on the Internet.

* The **workers**, task executers, which are hosted by
  openZIM volunteers in different places around the world through Internet.

To get a new ZIM file the typical workflow is:

1. User submits a new task (to get a specific ZIM file made).
2. Dispatcher enqueues the task.
3. A worker pulls the task.
4. Worker generates the ZIM file and upload it.
=======
A farm operated by bots to grow and harvest new zim files. User can submit a new zim file generation task through a web interface and a registered worker will run the task and transfer the file back to the dispatcher. 

Zim file gneration could be a time consuming process and the kiwix project gnerate over 3000 of them per month. The goal of this project is to create a distributed system, called zim farm, to simplify and automate zim file generation process. The distributed system has one dispatcher, whose role is to manage tasks and coordinate between workers. A user, presumably with enough privilege, add one or more tasks to the system through the dispatcher. Workers will then come and pick up those tasks, process them and transfer the result (zim files) back to the dispatcher.

### What is used?

Dispatcher:
- proxy: nginx
  - frontend: angular 2, Node.js
  - backend: flask, celery, sqlite, python
- messaging queue: RabbitMQ

Worker:
- python
- docker
>>>>>>> 227136cc

## Run the system as a whole

1. Make sure docker and docker-compose are installed on your system
2. Clone this repo
3. Make sure you are in master branch
4. Open a terminal session change directory to root of this repo
5. Run `docker-compose up --build`
6. Wait for docker to do its job
7. Go to `http://localhost:8080` with your Web browser

## Architecture

The whole system is build by reusing the best of free software
libraries components. The whole ZIM farm solutioon itself is made
available using Docker images.

Actually, we use even more Docker images, as the ZIM file are produced
in dedicated custom Docker images the worker has to "invoke" depending
of the properties of the task he has to accomplish.

### Softwares

Dispatcher:
- proxy: nginx
  - frontend: angular 2, Node.js
  - backend: flask, celery, sqlite, python
- messaging queue: RabbitMQ

<<<<<<< HEAD
Worker:
- python
- docker
=======
### Note: Useful commands
- remove all containers: `docker rm $(docker ps -a -q)`
- remova all untagged images `docker rmi $(docker images -a | grep "^<none>" | awk "{print $3}")`
>>>>>>> 227136cc
<|MERGE_RESOLUTION|>--- conflicted
+++ resolved
@@ -1,5 +1,4 @@
 # ZIM Farm
-<<<<<<< HEAD
 
 The ZIM farm (zimfarm) is a half-decentralised software solution to
 build ZIM files (http://www.openzim.org/) efficiently. This means scrapping Web contents,
@@ -23,23 +22,6 @@
 2. Dispatcher enqueues the task.
 3. A worker pulls the task.
 4. Worker generates the ZIM file and upload it.
-=======
-A farm operated by bots to grow and harvest new zim files. User can submit a new zim file generation task through a web interface and a registered worker will run the task and transfer the file back to the dispatcher. 
-
-Zim file gneration could be a time consuming process and the kiwix project gnerate over 3000 of them per month. The goal of this project is to create a distributed system, called zim farm, to simplify and automate zim file generation process. The distributed system has one dispatcher, whose role is to manage tasks and coordinate between workers. A user, presumably with enough privilege, add one or more tasks to the system through the dispatcher. Workers will then come and pick up those tasks, process them and transfer the result (zim files) back to the dispatcher.
-
-### What is used?
-
-Dispatcher:
-- proxy: nginx
-  - frontend: angular 2, Node.js
-  - backend: flask, celery, sqlite, python
-- messaging queue: RabbitMQ
-
-Worker:
-- python
-- docker
->>>>>>> 227136cc
 
 ## Run the system as a whole
 
@@ -69,12 +51,6 @@
   - backend: flask, celery, sqlite, python
 - messaging queue: RabbitMQ
 
-<<<<<<< HEAD
 Worker:
 - python
-- docker
-=======
-### Note: Useful commands
-- remove all containers: `docker rm $(docker ps -a -q)`
-- remova all untagged images `docker rmi $(docker images -a | grep "^<none>" | awk "{print $3}")`
->>>>>>> 227136cc
+- docker